--- conflicted
+++ resolved
@@ -58,11 +58,7 @@
                 if (mButtonGroup.empty()) {
                     for (auto widget : parent()->children()) {
                         Button *b = dynamic_cast<Button *>(widget);
-<<<<<<< HEAD
-                        if (b != this && b && b->flags() & RadioButton)
-=======
-                        if (b != this && b && (b->buttonFlags() & RadioButton) && b->mPushed) {
->>>>>>> da1fcbf2
+                        if (b != this && b && b->flags() & RadioButton && b->mPushed)
                             b->mPushed = false;
                             if(b->mChangeCallback)
                                 b->mChangeCallback(false);
@@ -70,11 +66,7 @@
                     }
                 } else {
                     for (auto b : mButtonGroup) {
-<<<<<<< HEAD
-                        if (b != this && b->flags() & RadioButton)
-=======
-                        if (b != this && (b->buttonFlags() & RadioButton) && b->mPushed) {
->>>>>>> da1fcbf2
+                        if (b != this && b->flags() & RadioButton && b->mPushed)
                             b->mPushed = false;
                             if(b->mChangeCallback)
                                 b->mChangeCallback(false);
@@ -85,11 +77,7 @@
             if (mFlags & PopupButton) {
                 for (auto widget : parent()->children()) {
                     Button *b = dynamic_cast<Button *>(widget);
-<<<<<<< HEAD
-                    if (b != this && b && b->flags() & PopupButton)
-=======
-                    if (b != this && b && (b->buttonFlags() & PopupButton) && b->mPushed) {
->>>>>>> da1fcbf2
+                    if (b != this && b && b->flags() & PopupButton && b->mPushed)
                         b->mPushed = false;
                         if(b->mChangeCallback)
                             b->mChangeCallback(false);
